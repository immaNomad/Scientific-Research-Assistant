--- conflicted
+++ resolved
@@ -27,7 +27,6 @@
 
 try:
     from rl.rl_optimizer import RLEnhancedRAG, ResearchAnalysis
-<<<<<<< HEAD
 except ImportError as e:
     print("\nError: Could not import RL modules. Please ensure src/rl/rl_optimizer.py exists and the folder structure is correct.")
     print("Troubleshooting tips:")
@@ -35,10 +34,9 @@
     print("- Do not move or rename the 'src' folder.")
     print("- If you are on Windows, use Command Prompt or PowerShell, not IDLE.")
     print(f"- Detailed error: {e}\n")
-=======
+    from rl.rl_optimizer import RLEnhancedRAG, ResearchAnalysis
 except ImportError:
     print("Error: Could not import RL modules. Please ensure src/rl/rl_optimizer.py exists.")
->>>>>>> 5f922b2f
     sys.exit(1)
 
 # Klein Blue color palette with warm backgrounds
@@ -149,21 +147,12 @@
     def create_widgets(self):
         """Create and arrange GUI widgets"""
         
-<<<<<<< HEAD
-        # Main container - seamless
-        main_frame = tk.Frame(self.root, bg=WHITE)
-        main_frame.pack(fill=tk.BOTH, expand=True)
-        
-        # Main content area
-        content_frame = tk.Frame(main_frame, bg=WHITE)
-=======
         # Main container - seamless warm background
         main_frame = tk.Frame(self.root, bg=WARM_WHITE)
         main_frame.pack(fill=tk.BOTH, expand=True)
         
         # Main content area with cream background
         content_frame = tk.Frame(main_frame, bg=CREAM)
->>>>>>> 5f922b2f
         content_frame.pack(fill=tk.BOTH, expand=True, padx=10, pady=10)
         
         # Left panel (info and controls)
@@ -181,14 +170,6 @@
     def create_chat_panel(self, parent):
         """Create the main chat interface with floating search"""
         # Create chat container to hold both text and search
-<<<<<<< HEAD
-        chat_container = tk.Frame(parent, bg=WHITE)
-        chat_container.pack(side=tk.RIGHT, fill=tk.BOTH, expand=True)
-        
-        # Chat text area - in the chat container
-        self.chat_text = scrolledtext.ScrolledText(
-            chat_container,
-=======
         chat_container = tk.Frame(parent, bg=SOFT_PEARL)
         chat_container.pack(side=tk.RIGHT, fill=tk.BOTH, expand=True)
         
@@ -199,7 +180,6 @@
         # Chat text area
         self.chat_text = tk.Text(
             text_frame,
->>>>>>> 5f922b2f
             wrap=tk.WORD,
             bg=SOFT_PEARL,  # Warm pearl background for chat
             fg=DARK_GRAY,
@@ -210,27 +190,6 @@
             padx=15,
             pady=15
         )
-<<<<<<< HEAD
-        self.chat_text.pack(fill=tk.BOTH, expand=True, pady=(0, 60))
-        
-        # Floating search bar container - positioned over the chat container
-        search_overlay = tk.Frame(chat_container, bg=WHITE)
-        # Position at bottom of chat container, full width
-        search_overlay.place(relx=0, rely=1.0, anchor="sw", relwidth=1.0)
-        
-        # Search input frame with subtle background
-        search_input_frame = tk.Frame(search_overlay, bg=LIGHT_GRAY, relief="flat", bd=1)
-        search_input_frame.pack(fill=tk.X, padx=15, pady=10)
-        
-        # Inner search container
-        search_inner = tk.Frame(search_input_frame, bg=WHITE)
-        search_inner.pack(fill=tk.X, padx=2, pady=2)
-        
-        # Text input - floating style
-        self.query_entry = tk.Text(search_inner, 
-                                 height=1,
-                                 bg=WHITE,
-=======
         
         # Auto-hiding scrollbar
         self.chat_scrollbar = tk.Scrollbar(text_frame, command=self.chat_text.yview)
@@ -259,44 +218,20 @@
         self.query_entry = tk.Text(search_inner, 
                                  height=1,  # Exactly 1 line of text
                                  bg=WARM_WHITE,  # Warm white for search input
->>>>>>> 5f922b2f
                                  fg=DARK_GRAY,
                                  font=("Lucida Sans", 14),
                                  relief="flat",
                                  bd=0,
                                  padx=15,
-<<<<<<< HEAD
-                                 pady=6,  # Match button padding
-                                 wrap=tk.NONE)
-        self.query_entry.pack(side=tk.LEFT, fill=tk.BOTH, expand=True)
-=======
                                  pady=12,  # More padding for better proportions
                                  wrap=tk.NONE)
         self.query_entry.pack(fill=tk.BOTH, expand=True)
->>>>>>> 5f922b2f
         
         # Disable resizing of text widget
         self.query_entry.bind("<Button-1>", lambda e: self.query_entry.focus_set())
         self.query_entry.bind("<ButtonPress-1>", lambda e: self.query_entry.focus_set())
         self.query_entry.bind("<B1-Motion>", lambda e: "break" if e.y > self.query_entry.winfo_height() - 10 else None)
         
-<<<<<<< HEAD
-        # Arrow button - matches search bar height
-        self.send_button = tk.Button(search_inner, 
-                                   text="→",
-                                   command=self.send_query,
-                                   bg=KLEIN_BLUE,  # Klein blue background for visibility
-                                   fg=WHITE,        # White arrow text
-                                   font=("Lucida Sans", 14, "bold"),  # Smaller arrow to match search bar
-                                   relief="flat", 
-                                   bd=0,
-                                   padx=12, 
-                                   pady=6,  # Smaller padding to match input height
-                                   activebackground=LIGHT_KLEIN_BLUE,
-                                   activeforeground=WHITE,
-                                   cursor="hand2")
-        self.send_button.pack(side=tk.RIGHT, fill=tk.Y, padx=(2, 2), pady=2)
-=======
         # Embedded send button - positioned inside the text area
         self.send_button = tk.Button(self.query_entry, 
                                    text="→",
@@ -316,7 +251,6 @@
         
         # Store reference to search overlay for visibility management
         self.search_overlay = search_overlay
->>>>>>> 5f922b2f
         
         # Bind Enter key and prevent newline behavior
         self.query_entry.bind("<Return>", lambda e: self._handle_enter(e))
@@ -324,12 +258,9 @@
         
         # Focus on input
         self.query_entry.focus_set()
-<<<<<<< HEAD
-=======
         
         # Create centered welcome message overlay
         self.create_welcome_overlay(chat_container)
->>>>>>> 5f922b2f
         
         # Configure text tags for styling
         self.chat_text.tag_configure("user", foreground=KLEIN_BLUE, font=("Lucida Sans", 13, "bold"))
@@ -388,20 +319,12 @@
     
     def create_info_panel(self, parent):
         """Create the information and controls panel"""
-<<<<<<< HEAD
-        self.info_frame = tk.Frame(parent, bg=WHITE)
-=======
         self.info_frame = tk.Frame(parent, bg=WARM_BEIGE)  # Warm beige for side panel
->>>>>>> 5f922b2f
         self.info_frame.pack(side=tk.LEFT, fill=tk.Y, padx=(0, 15))
         self.info_frame.configure(width=320)
         
         # Toggle button at the top
-<<<<<<< HEAD
-        toggle_frame = tk.Frame(self.info_frame, bg=WHITE)
-=======
         toggle_frame = tk.Frame(self.info_frame, bg=WARM_BEIGE)
->>>>>>> 5f922b2f
         toggle_frame.pack(fill=tk.X, pady=(0, 10))
         
         self.toggle_button = tk.Button(toggle_frame,
@@ -417,11 +340,7 @@
         self.toggle_button.pack(fill=tk.X)
         
         # Container for RL stats and controls
-<<<<<<< HEAD
-        self.info_content = tk.Frame(self.info_frame, bg=WHITE)
-=======
         self.info_content = tk.Frame(self.info_frame, bg=WARM_BEIGE)
->>>>>>> 5f922b2f
         self.info_content.pack(fill=tk.BOTH, expand=True)
         
         # RL Statistics
@@ -529,25 +448,15 @@
             self.toggle_button.configure(text="☰", font=("Lucida Sans", 16, "bold"))  # Hamburger menu
             self.info_frame.configure(width=50)  # Just wide enough for hamburger menu
             self.panel_visible = False
-<<<<<<< HEAD
-            # Force update to prevent arrow button from disappearing
-            self.root.update_idletasks()
-=======
->>>>>>> 5f922b2f
         else:
             # Show the panel
             self.info_content.pack(fill=tk.BOTH, expand=True)
             self.toggle_button.configure(text="▶ Hide Panel", font=("Lucida Sans", 11, "bold"))
             self.info_frame.configure(width=320)  # Original width
             self.panel_visible = True
-<<<<<<< HEAD
-            # Force update to prevent arrow button from disappearing
-            self.root.update_idletasks()
-=======
         
         # Simple update - embedded button positioning is relative and won't be affected
         self.root.update_idletasks()
->>>>>>> 5f922b2f
     
     def initialize_rl_system(self):
         """Initialize the RL system in a separate thread"""
